use ordered_float::OrderedFloat;

pub use self::{
    bool::BoolInstruction,
    exec::ExecInstruction,
    float::FloatInstruction,
    int::{IntInstruction, IntInstructionError},
};
use self::{instruction_error::PushInstructionError, variable_name::VariableName};
use crate::{error::InstructionResult, push_vm::push_state::PushState};

mod bool;
mod exec;
mod float;
pub mod instruction_error;
mod int;
pub mod variable_name;

/*
 * exec_if requires a boolean and two (additional) values on the exec stack.
 * If the bool is true, we remove the second of the two exec stack values,
 * and if it's false, we remove the first.
 */

/*
 * exec_while requires a boolean and one additional value on the exec stack.
 * If the bool is true, then you push a copy of the "body" onto the exec,
 * followed by another copy of exec_while.
 */

/*
 * Instructions that are generic over stacks:
 *
 * - push
 * - pop
 * - dup (int_dup, exec_dup, bool_dup, ...)
 */

pub trait Instruction<S> {
    type Error;

    /// # Errors
    ///
    /// This returns an error if the instruction being performed
    /// returns some kind of error. This could include things like
    /// stack over- or underflows, or numeric errors like integer overflow.
    fn perform(&self, state: S) -> InstructionResult<S, Self::Error>;
}

impl<S, E> Instruction<S> for Box<dyn Instruction<S, Error = E>> {
    type Error = E;

    fn perform(&self, state: S) -> InstructionResult<S, E> {
        self.as_ref().perform(state)
    }
}

#[derive(Clone, Eq, PartialEq, Debug)]
#[non_exhaustive]
pub enum PushInstruction {
    InputVar(VariableName),
    Exec(ExecInstruction),
    BoolInstruction(BoolInstruction),
    IntInstruction(IntInstruction),
    FloatInstruction(FloatInstruction),
}

impl PushInstruction {
    #[must_use]
    pub fn push_bool(b: bool) -> Self {
        BoolInstruction::Push(b).into()
    }

    #[must_use]
    pub fn push_int(i: i64) -> Self {
        IntInstruction::Push(i).into()
    }

    #[must_use]
    pub fn push_float(f: OrderedFloat<f64>) -> Self {
        FloatInstruction::Push(f).into()
    }
}

impl Instruction<PushState> for PushInstruction {
    type Error = PushInstructionError;

    fn perform(&self, state: PushState) -> InstructionResult<PushState, Self::Error> {
        match self {
            Self::InputVar(var_name) => {
                // TODO: Should `push_input` return the new state?
                // Or add a `with_input` that returns the new state and keep `push_input`?
                state.with_input(var_name)
            }
            Self::Exec(i) => i.perform(state),
            Self::BoolInstruction(i) => i.perform(state),
            Self::IntInstruction(i) => i.perform(state),
            Self::FloatInstruction(i) => i.perform(state),
        }
    }
}

pub trait NumOpens {
    fn num_opens(&self) -> usize {
        0
    }
}

impl NumOpens for PushInstruction {
    fn num_opens(&self) -> usize {
        match self {
            Self::Exec(i) => i.num_opens(),
            _ => 0,
        }
    }
}

impl std::fmt::Display for PushInstruction {
    fn fmt(&self, f: &mut std::fmt::Formatter<'_>) -> std::fmt::Result {
        match self {
            Self::InputVar(instruction) => write!(f, "{instruction}"),
<<<<<<< HEAD
            Self::Exec(instruction) => write!(f, "Exec-{instruction:?}"),
            Self::BoolInstruction(instruction) => write!(f, "Bool-{instruction:?}"),
            Self::IntInstruction(instruction) => write!(f, "Int-{instruction:?}"),
            Self::FloatInstruction(instruction) => write!(f, "Float-{instruction:?}"),
=======
            Self::Exec(instruction) => write!(f, "Exec-{instruction}"),
            Self::BoolInstruction(instruction) => write!(f, "Bool-{instruction}"),
            Self::IntInstruction(instruction) => write!(f, "Int-{instruction}"),
            Self::FloatInstruction(instruction) => write!(f, "Float-{instruction}"),
>>>>>>> 2f08c387
        }
    }
}<|MERGE_RESOLUTION|>--- conflicted
+++ resolved
@@ -119,17 +119,10 @@
     fn fmt(&self, f: &mut std::fmt::Formatter<'_>) -> std::fmt::Result {
         match self {
             Self::InputVar(instruction) => write!(f, "{instruction}"),
-<<<<<<< HEAD
-            Self::Exec(instruction) => write!(f, "Exec-{instruction:?}"),
-            Self::BoolInstruction(instruction) => write!(f, "Bool-{instruction:?}"),
-            Self::IntInstruction(instruction) => write!(f, "Int-{instruction:?}"),
-            Self::FloatInstruction(instruction) => write!(f, "Float-{instruction:?}"),
-=======
             Self::Exec(instruction) => write!(f, "Exec-{instruction}"),
             Self::BoolInstruction(instruction) => write!(f, "Bool-{instruction}"),
             Self::IntInstruction(instruction) => write!(f, "Int-{instruction}"),
             Self::FloatInstruction(instruction) => write!(f, "Float-{instruction}"),
->>>>>>> 2f08c387
         }
     }
 }