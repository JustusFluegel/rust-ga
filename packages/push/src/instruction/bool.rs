use super::{
    Instruction, InstructionResult, MapInstructionError, PushInstruction, PushInstructionError,
};
use crate::push_vm::{
    stack::{HasStack, StackPush},
    PushInteger,
};
use std::ops::Not;
use strum_macros::EnumIter;

#[derive(Debug, strum_macros::Display, Clone, PartialEq, Eq, EnumIter)]
#[allow(clippy::module_name_repetitions)]
pub enum BoolInstruction {
    Push(bool),
    Not,
    Or,
    And,
    Xor,
    Implies,
    // Do we really want either of these? Do they get used?
    // BooleanInvertFirstThenAnd,
    // BoolInvertSecondThenAnd,
    FromInt,
    // BoolFromFloat,
}

#[derive(thiserror::Error, Debug, Eq, PartialEq)]
pub enum BoolInstructionError {}

impl<S> Instruction<S> for BoolInstruction
where
    S: Clone + HasStack<bool> + HasStack<i64>,
{
    type Error = PushInstructionError;

    // TODO: This only "works" because all the stack operations are "transactional",
    //   i.e., things like `pop2()` either completely succeed or return an error without
    //   modifying the (mutable) state. (This is done by checking that the size of the
    //   relevant stack is big enough before removing any elements.) If any stack operations
    //   were _not_ "transactional" then we could end up passing an inconsistent state
    //   to the call to `Error::recoverable_error()`, which would be bad. Because the `pop`
    //   and `push` calls aren't together, we can still have inconsistent states in the
    //   call to `Error::fatal_error()`. For example, if the boolean is full and the
    //   instruction is `BoolFromInt`, we could pop off an integer before we realize there's
    //   no room to push on the new boolean. We can special case that, but the burden lies
    //   on the programmer, with no help from the type system.

    /*
    // Get the nth character from a string and push it on the char stack.
    //   - n comes from the int stack
    //   - string comes from the string stack
    //   - result goes on the char stack
    let transaction: Transaction<PushState> = state.transaction();

    let string = transaction.try_pop<String>()?; // This version has the transaction be mutable.
    let (string, transaction) = transaction.try_pop<String>()?; // This version returns a "new" transaction.

    let (index, transaction) = transaction.try_pop<PushInteger>()?;
    let c = string.chars.nth(index)?;
    let transaction = transaction.try_push<char>(c)?;
    let new_state = transaction.close()?; // Can closing actually fail?
     */

    // [pop string] then [pop integer] contains a closure with a tuple of (string, int)

    // state.transaction().pop::<String>().with_min_length(1).and_pop::<Integer>().then_push::<Char>(|(s, i)| s.chars.nth(i))
    // state.transaction().pop::<String>().with_min_length(1).and_pop::<Integer>().charAt().then_push::<Char>()
    // state.transaction().pop::<String>().with_min_length(1).and_pop::<Integer>().map::<Char>(|(s, i)| s.chars.nth(i)).then_push::<Char>()
    // Then you wouldn't be able to chain on that and query what you would push onto the stack so maybe not ideal.

    // Options:
    //   - Make operations reversible (undo/redo)
    //   - Hold operations in some kind of queue and apply the at the end
    //     when we know they'll all work

    fn perform(&self, mut state: S) -> InstructionResult<S, Self::Error> {
        let bool_stack = state.stack_mut::<bool>();
        match self {
<<<<<<< HEAD
            Self::Push(b) => state.with_push(*b).map_err_into(),
            Self::BoolNot => bool_stack.pop().map(Not::not).with_stack_push(state),
            Self::BoolAnd => bool_stack
                .pop2()
                .map(|(x, y)| x && y)
                .with_stack_push(state),
            Self::BoolOr => bool_stack
                .pop2()
                .map(|(x, y)| x || y)
                .with_stack_push(state),
            Self::BoolXor => bool_stack
                .pop2()
                .map(|(x, y)| x != y)
                .with_stack_push(state),
            Self::BoolImplies => bool_stack
                .pop2()
                .map(|(x, y)| !x || y)
                .with_stack_push(state),
            Self::BoolFromInt => {
                let mut state = state.not_full::<bool>().map_err_into()?;
                state
                    .stack_mut::<PushInteger>()
                    .pop()
                    .map(|i| i != 0)
                    .with_stack_push(state)
=======
            // let state = state as PushStack<bool>;
            Self::Push(b) => bool_stack.push(*b),
            Self::Not => {
                if let Some::<bool>(x) = bool_stack.pop() {
                    bool_stack.push(!x);
                }
            }
            Self::And => {
                if let Some::<(bool, bool)>((x, y)) = bool_stack.pop2() {
                    bool_stack.push(x && y);
                }
            }
            Self::Or => {
                if let Some::<(bool, bool)>((x, y)) = bool_stack.pop2() {
                    bool_stack.push(x || y);
                }
            }
            Self::Xor => {
                if let Some::<(bool, bool)>((x, y)) = bool_stack.pop2() {
                    bool_stack.push(x != y);
                }
            }
            Self::Implies => {
                if let Some::<(bool, bool)>((x, y)) = bool_stack.pop2() {
                    bool_stack.push(!x || y);
                }
            }
            Self::FromInt => {
                let int_stack: &mut Stack<i64> = state.stack_mut();
                if let Some::<i64>(x) = int_stack.pop() {
                    let bool_stack: &mut Stack<bool> = state.stack_mut();
                    bool_stack.push(x != 0);
                }
>>>>>>> d63a3387
            }
        }
    }
}

impl From<BoolInstruction> for PushInstruction {
    fn from(instr: BoolInstruction) -> Self {
        Self::BoolInstruction(instr)
    }
}

#[cfg(test)]
#[allow(clippy::unwrap_used)]
mod property_tests {
    use crate::{
        instruction::{BoolInstruction, Instruction},
        push_vm::push_state::PushState,
    };
    use proptest::{prop_assert_eq, proptest};
    use strum::IntoEnumIterator;

    fn all_instructions() -> Vec<BoolInstruction> {
        BoolInstruction::iter().collect()
    }

    proptest! {
        #[test]
        fn ops_do_not_crash(instr in proptest::sample::select(all_instructions()),
                x in proptest::bool::ANY, y in proptest::bool::ANY, i in proptest::num::i64::ANY) {
            let state = PushState::builder([])
                .with_bool_values(vec![x, y])
                .with_int_values(vec![i])
                .build();
            let _ = instr.perform(state).unwrap();
        }

        #[test]
        fn and_is_correct(x in proptest::bool::ANY, y in proptest::bool::ANY) {
            let state = PushState::builder([])
                .with_bool_values(vec![x, y])
                .build();
<<<<<<< HEAD
            let result_state = BoolInstruction::BoolAnd.perform(state).unwrap();
            prop_assert_eq!(result_state.bool.size(), 1);
            prop_assert_eq!(*result_state.bool.top().unwrap(), x && y);
=======
            #[allow(clippy::unwrap_used)]
            let result: &bool = state.stack_mut().top().unwrap();
            prop_assert_eq!(*result, x && y);
            BoolInstruction::And.perform(&mut state);
>>>>>>> d63a3387
        }

        #[test]
        fn implies_is_correct(x in proptest::bool::ANY, y in proptest::bool::ANY) {
            let state = PushState::builder([])
                .with_bool_values(vec![x, y])
                .build();
<<<<<<< HEAD
            let result_state = BoolInstruction::BoolImplies.perform(state).unwrap();
            prop_assert_eq!(result_state.bool.size(), 1);
            prop_assert_eq!(*result_state.bool.top().unwrap(), !x || y);
=======
            BoolInstruction::Implies.perform(&mut state);
            #[allow(clippy::unwrap_used)]
            let result: &bool = state.stack_mut().top().unwrap();
            prop_assert_eq!(*result, !x || y);
>>>>>>> d63a3387
        }
    }
}<|MERGE_RESOLUTION|>--- conflicted
+++ resolved
@@ -76,67 +76,31 @@
     fn perform(&self, mut state: S) -> InstructionResult<S, Self::Error> {
         let bool_stack = state.stack_mut::<bool>();
         match self {
-<<<<<<< HEAD
             Self::Push(b) => state.with_push(*b).map_err_into(),
-            Self::BoolNot => bool_stack.pop().map(Not::not).with_stack_push(state),
-            Self::BoolAnd => bool_stack
+            Self::Not => bool_stack.pop().map(Not::not).with_stack_push(state),
+            Self::And => bool_stack
                 .pop2()
                 .map(|(x, y)| x && y)
                 .with_stack_push(state),
-            Self::BoolOr => bool_stack
+            Self::Or => bool_stack
                 .pop2()
                 .map(|(x, y)| x || y)
                 .with_stack_push(state),
-            Self::BoolXor => bool_stack
+            Self::Xor => bool_stack
                 .pop2()
                 .map(|(x, y)| x != y)
                 .with_stack_push(state),
-            Self::BoolImplies => bool_stack
+            Self::Implies => bool_stack
                 .pop2()
                 .map(|(x, y)| !x || y)
                 .with_stack_push(state),
-            Self::BoolFromInt => {
+            Self::FromInt => {
                 let mut state = state.not_full::<bool>().map_err_into()?;
                 state
                     .stack_mut::<PushInteger>()
                     .pop()
                     .map(|i| i != 0)
                     .with_stack_push(state)
-=======
-            // let state = state as PushStack<bool>;
-            Self::Push(b) => bool_stack.push(*b),
-            Self::Not => {
-                if let Some::<bool>(x) = bool_stack.pop() {
-                    bool_stack.push(!x);
-                }
-            }
-            Self::And => {
-                if let Some::<(bool, bool)>((x, y)) = bool_stack.pop2() {
-                    bool_stack.push(x && y);
-                }
-            }
-            Self::Or => {
-                if let Some::<(bool, bool)>((x, y)) = bool_stack.pop2() {
-                    bool_stack.push(x || y);
-                }
-            }
-            Self::Xor => {
-                if let Some::<(bool, bool)>((x, y)) = bool_stack.pop2() {
-                    bool_stack.push(x != y);
-                }
-            }
-            Self::Implies => {
-                if let Some::<(bool, bool)>((x, y)) = bool_stack.pop2() {
-                    bool_stack.push(!x || y);
-                }
-            }
-            Self::FromInt => {
-                let int_stack: &mut Stack<i64> = state.stack_mut();
-                if let Some::<i64>(x) = int_stack.pop() {
-                    let bool_stack: &mut Stack<bool> = state.stack_mut();
-                    bool_stack.push(x != 0);
-                }
->>>>>>> d63a3387
             }
         }
     }
@@ -178,16 +142,9 @@
             let state = PushState::builder([])
                 .with_bool_values(vec![x, y])
                 .build();
-<<<<<<< HEAD
-            let result_state = BoolInstruction::BoolAnd.perform(state).unwrap();
+            let result_state = BoolInstruction::And.perform(state).unwrap();
             prop_assert_eq!(result_state.bool.size(), 1);
             prop_assert_eq!(*result_state.bool.top().unwrap(), x && y);
-=======
-            #[allow(clippy::unwrap_used)]
-            let result: &bool = state.stack_mut().top().unwrap();
-            prop_assert_eq!(*result, x && y);
-            BoolInstruction::And.perform(&mut state);
->>>>>>> d63a3387
         }
 
         #[test]
@@ -195,16 +152,9 @@
             let state = PushState::builder([])
                 .with_bool_values(vec![x, y])
                 .build();
-<<<<<<< HEAD
-            let result_state = BoolInstruction::BoolImplies.perform(state).unwrap();
+            let result_state = BoolInstruction::Implies.perform(state).unwrap();
             prop_assert_eq!(result_state.bool.size(), 1);
             prop_assert_eq!(*result_state.bool.top().unwrap(), !x || y);
-=======
-            BoolInstruction::Implies.perform(&mut state);
-            #[allow(clippy::unwrap_used)]
-            let result: &bool = state.stack_mut().top().unwrap();
-            prop_assert_eq!(*result, !x || y);
->>>>>>> d63a3387
         }
     }
 }