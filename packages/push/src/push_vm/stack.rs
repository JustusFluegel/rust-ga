use collectable::TryExtend;

use crate::{
    error::{Error, InstructionResult},
    instruction::MapInstructionError,
};

pub trait TypeEq {
    type This: ?Sized;
}

impl<T: ?Sized> TypeEq for T {
    type This = Self;
}

pub trait HasStack<T> {
    fn stack<U: TypeEq<This = T>>(&self) -> &Stack<T>;
    fn stack_mut<U: TypeEq<This = T>>(&mut self) -> &mut Stack<T>;

    /// # Errors
    ///
    /// Returns a fatal error if the stack is in fact full.
    fn not_full<U: TypeEq<This = T>>(self) -> InstructionResult<Self, StackError>
    where
        Self: Sized,
    {
        if self.stack::<U>().is_full() {
            Err(Error::fatal(
                self,
                StackError::Overflow {
                    // TODO: Should make sure to overflow a stack so we know what this looks like.
                    stack_type: std::any::type_name::<T>(),
                },
            ))
        } else {
            Ok(self)
        }
    }

    /// # Errors
    ///
    /// Returns a fatal error if pushing onto the specified stack overflows.
    fn with_push(mut self, value: T) -> InstructionResult<Self, StackError>
    where
        Self: Sized,
    {
        match self.stack_mut::<T>().push(value) {
            Ok(()) => Ok(self),
            Err(error) => Err(Error::fatal(self, error)),
        }
    }

    /// This removes `num_to_replace` items from the `<T>` stack,
    /// and then pushes on the given value. This supports the common
    /// pattern where a Push instruction removes one or more arguments
    /// from a stack of `T`, computes a value from those arguments,
    /// and pushes the result back on that stack.
    ///
    /// This assumes that there are at least `num_to_replace` values on
    /// the stack in questions; if there aren't we'll generate a fatal
    /// error since that is probably a programming error where an instruction
    /// wasn't implemented properly.
    ///
    /// # Errors
    ///
    /// Returns a fatal error if we can't actually pop off `num_to_replace`
    /// values. This is actually probably a programming error where an
    /// instruction wasn't implemented properly.
    ///
    /// TODO: Maybe we should `panic` here instead of returning a fatal
    ///   error?
    ///
    /// This also returns a fatal error if pushing onto the specified stack
    /// overflows, which should really never happen assuming we pop at least
    /// one value off the stack.
    fn with_replace(
        mut self,
        num_to_replace: usize,
        value: T,
    ) -> InstructionResult<Self, StackError>
    where
        Self: Sized,
    {
        let stack = self.stack_mut::<T>();
        match stack.discard(num_to_replace) {
            Ok(()) => self.with_push(value),
            Err(error) => Err(Error::fatal(self, error)),
        }
    }
}

#[derive(thiserror::Error, Debug, Eq, PartialEq)]
pub enum StackError {
    #[error("Requested {num_requested} elements from stack with {num_present} elements.")]
    Underflow {
        num_requested: usize,
        num_present: usize,
    },
    #[error("Pushed onto full stack of type {stack_type}.")]
    Overflow { stack_type: &'static str },
}

#[derive(Debug, Eq, PartialEq, Clone)]
pub struct Stack<T> {
    max_stack_size: usize,
    values: Vec<T>,
}

pub trait StackType {
    type Type;
}

impl<T> StackType for Stack<T> {
    type Type = T;
}

// We implemented this by hand instead of using `derive`
// because `derive` would have required that `T: Default`,
// but that's not necessary for an empty stack. Doing this
// by hand avoids that requirement.
impl<T> Default for Stack<T> {
    fn default() -> Self {
        Self {
            max_stack_size: usize::MAX,
            values: Vec::default(),
        }
    }
}

impl<T> PartialEq<Vec<T>> for Stack<T>
where
    T: PartialEq,
{
    fn eq(&self, other: &Vec<T>) -> bool {
        &self.values == other
    }
}

impl<A> TryExtend<A> for Stack<A> {
    type Error = StackError;

    fn try_extend<T>(&mut self, iter: &mut T) -> Result<(), Self::Error>
    where
        T: Iterator<Item = A>,
    {
        // We need the call to `.collect()` to effectively convert the iterable into
        // something that implements both `ExactSizeIterator` (needed so that `.len()`
        // doesn't consume the iterator) and `DoubleEndedIterator` (so that `.rev()` works)
        // in the `self.extend()` call. We can't add those constraints here because we're
        // implementing their `TryExtend`, which doesn't include those constraints.
        #[allow(clippy::needless_collect)]
        self.try_extend(iter.into_iter().collect::<Vec<_>>())
    }
}

/// Stack
///
/// It's critical that all mutating stack operations be "transactional" in
/// the sense that they successfully perform all their side-effecting modifications
/// OR they perform none of them and return a `StackError`. If this isn't true,
/// then we can end up with inconsistent states when performing instructions.
impl<T> Stack<T> {
    /// Sets the maximum size for this stack. Attempts to add elements that would
    /// take the stack above this size should return `StackError::Overflow`.
    pub fn set_max_stack_size(&mut self, max_stack_size: usize) {
        self.max_stack_size = max_stack_size;
    }

    /// Returns the maximum size for this stack.
    #[must_use]
    pub const fn max_stack_size(&self) -> usize {
        self.max_stack_size
    }

    /// Returns the size of this stack.
    #[must_use]
    pub fn size(&self) -> usize {
        self.values.len()
    }

    /// Returns `true` if the stack contains no elements.
    #[must_use]
    pub fn is_empty(&self) -> bool {
        self.values.is_empty()
    }

    /// Returns `true` if the stack has `max_stack_size()` elements.
    #[must_use]
    pub fn is_full(&self) -> bool {
        self.size() == self.max_stack_size
    }

    /// Returns a reference to the top value on this stack, or
    /// an error if the stack is empty.
    ///
    /// # Errors
    ///
    /// Returns `StackError::Underflow` error if the stack is empty.
    pub fn top(&self) -> Result<&T, StackError> {
        self.values.last().ok_or(StackError::Underflow {
            num_requested: 1,
            num_present: 0,
        })
    }

    /// Returns a pair of references to the top two elements of
    /// the stack, or an error if the stack has less than two
    /// elements.
    ///
    /// # Errors
    ///
    /// Returns `StackError::Underflow` error if the stack has less than
    /// two elements.
    pub fn top2(&self) -> Result<(&T, &T), StackError> {
        if self.size() >= 2 {
            let x = self.top()?;
            let y = self
                .values
                .get(self.size() - 2)
                .ok_or(StackError::Underflow {
                    num_requested: 2,
                    num_present: 1,
                })?;
            Ok((x, y))
        } else {
            Err(StackError::Underflow {
                num_requested: 2,
                num_present: self.size(),
            })
        }
    }

    /// Removes the top element from a stack and returns it, or `StackError::Underflow`
    /// if it is empty.
    ///
    /// # Errors
    ///
    /// Returns `StackError::Underflow` if the stack is empty.
    pub fn pop(&mut self) -> Result<T, StackError> {
        self.values.pop().ok_or(StackError::Underflow {
            num_requested: 1,
            num_present: 0,
        })
    }

    /// Removes the top two elements from a stack and returns them in a pair.
    /// Returns `StackError::Underflow` if the stack has fewer than two elements.
    ///
    /// # Errors
    ///
    /// Returns `StackError::Underflow` if the stack has fewer than two elements.
    pub fn pop2(&mut self) -> Result<(T, T), StackError> {
        if self.size() >= 2 {
            let x = self.pop()?;
            let y = self.pop()?;
            Ok((x, y))
        } else {
            Err(StackError::Underflow {
                num_requested: 2,
                num_present: self.size(),
            })
        }
    }

    /// Discards `num_to_discard` elements from the top of the stack, returning
    /// `StackError::StackUnderflow` if there are fewer than `num_to_discard` elements
    /// on the stack.
    ///
    /// # Errors
    ///
    /// Returns `StackError::Underflow` if the stack has fewer than `num_to_discard`
    /// elements on it.
    pub fn discard(&mut self, num_to_discard: usize) -> Result<(), StackError> {
        let stack_size = self.size();
        if num_to_discard > stack_size {
            return Err(StackError::Underflow {
                num_requested: num_to_discard,
                num_present: stack_size,
            });
        }
        for _ in 0..num_to_discard {
            match self.pop() {
                Ok(_) => continue,
                Err(error) => {
                    return Err(error);
                }
            }
        }
        Ok(())
    }

    /// Pushes `value` onto the top of the stack, returning `StackError::StackOverflow`
    /// if doing so would exceed the `max_stack_size()` for this stack.
    ///
    /// # Errors
    ///
    /// Returns `StackError::Overflow` if the stack was already full, i.e., pushing
    /// on `value` would cause the stack size to exceed `max_stack_size()`.
    pub fn push(&mut self, value: T) -> Result<(), StackError> {
        if self.size() == self.max_stack_size {
            Err(StackError::Overflow {
                stack_type: std::any::type_name::<T>(),
            })
        } else {
            self.values.push(value);
            Ok(())
        }
    }

    /// Adds the given sequence of values to this stack.
    ///
    /// The first value in `values` will be the new top of the
    /// stack. If the stack was initially empty, the last value
    /// in `values` will be the new bottom of the stack.
    ///
    /// # Arguments
    ///
    /// * `values` - An implementation of [`IntoIterator`] which
    /// must also implement both [`ExactSizeIterator`] and
    /// [`DoubleEndedIterator`]. `values` can be, for example,
    /// any collection of items of type `T` that can be converted
    /// into an appropriate iterator, including both [`Vec`] and arrays.
    ///
    /// # Errors
    ///
    /// - [`StackError::Overflow`] is returned when adding the provided
    /// elements would cause the stack size to exceed maximum stack size
    /// for this stack, as set with [`Stack::set_max_stack_size`].
    ///
    /// # Examples
    ///
    /// ```
    /// # use push::push_vm::stack::StackError;
    /// # use push::push_vm::stack::Stack;
    /// # use push::push_vm::PushInteger;
    /// #
    /// let mut stack: Stack<PushInteger> = Stack::default();
    /// assert_eq!(stack.size(), 0);
    ///
    /// stack.try_extend(vec![5, 8, 9])?;
    /// // Now the top of the stack is 5, followed by 8, then 9 at the bottom.
    /// assert_eq!(stack.size(), 3);
    /// assert_eq!(stack.top()?, &5);
    ///
    /// stack.try_extend(vec![6, 3])?;
    /// // Now the top of the stack is 6 and the whole stack is 6, 3, 5, 8, 9.
    /// assert_eq!(stack.size(), 5);
<<<<<<< HEAD
    /// assert_eq!(stack.top().unwrap(), &6);
    /// ```  
    pub fn extend<I>(&mut self, values: I)
    where
        I: IntoIterator<Item = T>,
        I::IntoIter: DoubleEndedIterator,
    {
        self.values.extend(values.into_iter().rev());
=======
    /// assert_eq!(stack.top()?, &6);
    ///
    /// # Ok::<(), StackError>(())
    /// ```
    pub fn try_extend<I>(&mut self, iter: I) -> Result<(), StackError>
    where
        I: IntoIterator<Item = T>,
        // We need the iterator to implement `ExactSizeIterator` so that
        // `.len()` doesn't consume the iterator, and `DoubleEndedIterator`
        // so that `.rev()` works.
        I::IntoIter: ExactSizeIterator + DoubleEndedIterator,
    {
        let iter = iter.into_iter();
        // Check that adding these items won't overflow the stack.
        if iter.len() + self.size() > self.max_stack_size {
            return Err(StackError::Overflow {
                stack_type: std::any::type_name::<T>(),
            });
        }
        self.values.extend(iter.rev());
        Ok(())
>>>>>>> 9449a8ce
    }
}

/// Helper trait to chain instruction operations.
pub trait StackPush<T, E> {
    /// Updates the state with `T` pushed to the stack.
    ///
    /// # Errors
    ///
    /// Returns an error of type `E` if pushing this value fails, e.g.,
    /// if adding this element exceeded the maximum stack size.
    fn with_stack_push<S>(self, state: S) -> InstructionResult<S, E>
    where
        S: HasStack<T>;

    /// Updates the state by replacing the top `num_to_replace` elements
    /// with `T`.
    ///
    /// # Errors
    ///
    /// Returns an error of type `E` if the replacement fails. This could
    /// be, for example, because there aren't `num_to_replace` items on the
    /// stack, or if adding the new element would exceed the maximum stack size.
    fn with_stack_replace<S>(self, num_to_replace: usize, state: S) -> InstructionResult<S, E>
    where
        S: HasStack<T>;
}

impl<T, E1, E2> StackPush<T, E2> for Result<T, E1>
where
    E2: From<E1> + From<StackError>,
{
    fn with_stack_push<S>(self, state: S) -> InstructionResult<S, E2>
    where
        S: HasStack<T>,
    {
        match self {
            Ok(val) => state.with_push(val).map_err_into(),
            Err(err) => Err(Error::recoverable(state, err)),
        }
    }

    fn with_stack_replace<S>(self, num_to_replace: usize, state: S) -> InstructionResult<S, E2>
    where
        S: HasStack<T>,
    {
        match self {
            Ok(val) => state.with_replace(num_to_replace, val).map_err_into(),
            Err(err) => Err(Error::recoverable(state, err)),
        }
    }
}

pub trait StackDiscard<S, E> {
    /// Discards the top `num_to_discard` elements from `S`, returning an error
    /// of type `E` if that fails.
    ///
    /// # Errors
    ///
    /// Returns an error of type `E` if this fails, e.g., if there are not
    /// `num_to_discard` elements in the stack.
    fn with_stack_discard<T>(self, num_to_discard: usize) -> InstructionResult<S, E>
    where
        S: HasStack<T>;
}

impl<S, E> StackDiscard<S, E> for InstructionResult<S, E>
where
    E: From<StackError>,
{
    fn with_stack_discard<T>(self, num_to_discard: usize) -> Self
    where
        S: HasStack<T>,
    {
        match self {
            Ok(mut state) => match state.stack_mut::<T>().discard(num_to_discard) {
                Ok(()) => Ok(state),
                // TODO: any::type_name::<T>() to get the type name – put this in Stack
                // If this fails it's because we tried to pop too many things from the stack.
                // We _should_ have previously checked that there were that many things (using `top()` for example),
                // so really this should never happen.
                Err(error) => Err(Error::fatal(state, error)),
            },
            Err(error) => Err(error),
        }
    }
}

// TODO: Add a test to the `Stack` code that confirms that we return the
//   correct `Underflow` and `Overflow` errors.

#[cfg(test)]
mod test {
    use super::{Stack, StackError};

    #[test]
    #[allow(clippy::unwrap_used)]
    fn top_from_empty_fails() {
        let stack: Stack<bool> = Stack::default();
        let result = stack.top().unwrap_err();
        assert_eq!(
            result,
            StackError::Underflow {
                num_requested: 1,
                num_present: 0
            }
        );
    }
}<|MERGE_RESOLUTION|>--- conflicted
+++ resolved
@@ -345,16 +345,6 @@
     /// stack.try_extend(vec![6, 3])?;
     /// // Now the top of the stack is 6 and the whole stack is 6, 3, 5, 8, 9.
     /// assert_eq!(stack.size(), 5);
-<<<<<<< HEAD
-    /// assert_eq!(stack.top().unwrap(), &6);
-    /// ```  
-    pub fn extend<I>(&mut self, values: I)
-    where
-        I: IntoIterator<Item = T>,
-        I::IntoIter: DoubleEndedIterator,
-    {
-        self.values.extend(values.into_iter().rev());
-=======
     /// assert_eq!(stack.top()?, &6);
     ///
     /// # Ok::<(), StackError>(())
@@ -376,7 +366,6 @@
         }
         self.values.extend(iter.rev());
         Ok(())
->>>>>>> 9449a8ce
     }
 }
 
