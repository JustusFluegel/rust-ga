--- conflicted
+++ resolved
@@ -32,30 +32,14 @@
 /// #[push_state::push_state(builder)]
 /// struct SomeState {
 ///     #[stack(exec)]
-<<<<<<< HEAD
-///     exec: Vec<PushInstruction>,
-///     #[stack(builder_name = number, instruction_name = MyInput::int_input)]
-///     int: Stack<MyInteger>,
-///     
-=======
 ///     exec: Stack<PushInstruction>,
 ///     #[stack(builder_name = number, instruction_name = MyInput::int_input)]
 ///     int: Stack<MyInteger>,
 ///
->>>>>>> 9449a8ce
 ///     #[input_instructions]
 ///     input_instructions: HashMap<VariableName, MyInput>
 /// }
 ///
-<<<<<<< HEAD
-/// fn main() {
-///     let stack = SomeState::builder()
-///                   .with_max_stack_size(1000)
-///                   .with_programm(Default::default())
-///                   .with_max_number_stack_size(100)
-///                   .with_int_values([100, 10000, 10])
-///                   .build();   
-=======
 /// fn main() -> Result<(), StackError> {
 ///     let stack = SomeState::builder()
 ///         .with_max_stack_size(1000)
@@ -65,7 +49,6 @@
 ///         .build();
 ///
 ///     Ok(())
->>>>>>> 9449a8ce
 /// }
 /// ```
 #[manyhow::manyhow(proc_macro_attribute)]
