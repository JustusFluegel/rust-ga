use ident_case_conversions::CaseConversions;
use proc_macro2::{Span, TokenStream};
use quote::quote;
use syn::{ext::IdentExt, Generics, Ident, Visibility};

use crate::{
    doctest_tokenstream::{doctest, Import},
    push_state::parsing::{
        stack_attribute_args::StackMarkerFlags, ExecStackInput, InputInstructionsInput, StacksInput,
    },
};

macro_rules! derived_ident {
    ($($tok: expr),*) => {
        {
            #[allow(unused_imports)]
            use syn::ext::IdentExt;
            syn::Ident::new_raw(
                &[$(format!(
                    "{}",
                    derived_ident!(@handle_seprate $tok)
                )),*].concat(),
                proc_macro2::Span::mixed_site()
            )
        }
    };
    (@handle_seprate $lit: literal) => {
        $lit
    };
    (@handle_seprate $lit: expr) => {
        $lit.unraw()
    }
}

pub fn generate_builder(
    macro_span: Span,
    struct_ident: &Ident,
    struct_visibility: &Visibility,
    struct_generics: &Generics,
    stacks: &StacksInput,
    exec_stack: &ExecStackInput,
    input_instructions: InputInstructionsInput,
) -> syn::Result<TokenStream> {
    let Some((exec_stack_ident, _, _)) = exec_stack else {
        return Err(syn::Error::new(
            macro_span,
            "Need to declare exactly one exec stack using #[stack(exec)] to use the builder \
             feature.",
        ));
    };

    let utilities_mod_ident = struct_ident.unraw().to_snake_case();
    let import_utilities_path = syn::UseTree::Path(syn::UsePath {
        ident: utilities_mod_ident.clone(),
        colon2_token: syn::token::PathSep::default(),
        tree: Box::new(syn::UseTree::Path(syn::UsePath {
            ident: syn::parse_quote!(imports),
            colon2_token: syn::token::PathSep::default(),
            tree: Box::new(syn::UseTree::Glob(syn::UseGlob {
                star_token: syn::token::Star::default(),
            })),
        })),
    });

    let builder_name = derived_ident!(struct_ident, "Builder");

    let fields = stacks.keys().collect::<Vec<_>>();

    // Generic bounds for stacks, like `Int: StackState, Bool: StackState`
    let stack_generics = fields
        .iter()
        .map(|i| {
            i.unraw()
                .to_pascal_case_spanned(proc_macro2::Span::mixed_site())
        })
        .collect::<Vec<_>>();
    let stack_generics_with_state_bounds = stack_generics
        .iter()
        .map(|g| quote! {#g: #utilities_mod_ident::StackState})
        .collect::<Vec<_>>();
    let stack_generics_with_dataless_bounds = stack_generics
        .iter()
        .map(|g| quote! {#g: #utilities_mod_ident::Dataless})
        .collect::<Vec<_>>();

    // List with length |stacks| of ()
    let default_states = stack_generics
        .iter()
        .map(|_| quote! {()})
        .collect::<Vec<_>>();

    let with_size_repeated = stack_generics
        .iter()
        .map(|_| {
            quote! {
                #utilities_mod_ident::WithSize
            }
        })
        .collect::<Vec<_>>();

    let (impl_generics, type_generics, where_clause) = struct_generics.split_for_impl();

    let with_inputs_impl = input_instructions.map(|input_instructions_field| {
<<<<<<< HEAD
               let with_inputs = stacks.iter().map(|(field, (StackMarkerFlags{builder_name, instruction_name, ..}, ty))| {
                    let stack_ident = builder_name.as_ref().unwrap_or(field).unraw().to_snake_case();
                    let instruction_path = instruction_name.as_ref().cloned().unwrap_or_else(|| {
                        let instruction_fn_name = derived_ident!("push_", field.unraw().to_snake_case());
                        syn::parse_quote!(::push::instruction::PushInstruction::#instruction_fn_name)
                    });

                    let fn_ident = derived_ident!("with_", stack_ident, "_input");

                    quote!{
                        /// Adds a input instruction to the current current state's set
                        /// of instructions. The name for the input must have been included
                        /// in the `Inputs` provided when the `Builder` was initially constructed.
                        /// Here you provide the name and the boolean value for that
                        /// input variable. That will create a new `PushInstruction::push_[type]()`
                        /// instruction that will push the specified value onto the stack
                        /// when performed.
                        ///
                        /// # Panics
                        /// This panics if the `input_name` provided isn't included in the set of
                        /// names in the `Inputs` object used in the construction of the `Builder`.
                        #[must_use]
                        pub fn #fn_ident(mut self, input_name: &str, input_value: <#ty as ::push::push_vm::stack::StackType>::Type) -> Self {
                            self.partial_state.#input_instructions_field.insert(
                                ::push::instruction::variable_name::VariableName::from(input_name),
                                #instruction_path(input_value),
                            );
                            self
                        }
                    }
=======
        let with_inputs = stacks.iter().map(
            |(
                field,
                (
                    StackMarkerFlags {
                        builder_name,
                        instruction_name,
                        ..
                    },
                    ty,
                ),
            )| {
                let stack_ident = builder_name
                    .as_ref()
                    .unwrap_or(field)
                    .unraw()
                    .to_snake_case();
                let instruction_path = instruction_name.as_ref().cloned().unwrap_or_else(|| {
                    let instruction_fn_name =
                        derived_ident!("push_", field.unraw().to_snake_case());
                    syn::parse_quote!(::push::instruction::PushInstruction::#instruction_fn_name)
>>>>>>> b1df1109
                });

                let fn_ident = derived_ident!("with_", stack_ident, "_input");

                quote! {
                    /// Adds a input instruction to the current current state's set
                    /// of instructions. The name for the input must have been included
                    /// in the `Inputs` provided when the `Builder` was initially constructed.
                    /// Here you provide the name and the boolean value for that
                    /// input variable. That will create a new `PushInstruction::push_[type]()`
                    /// instruction that will push the specified value onto the stack
                    /// when performed.
                    ///
                    /// # Panics
                    /// This panics if the `input_name` provided isn't included in the set of
                    /// names in the `Inputs` object used in the construction of the `Builder`.
                    #[must_use]
                    pub fn #fn_ident(
                            mut self,
                            input_name: &str,
                            input_value: <#ty as ::push::push_vm::stack::StackType>::Type
                    ) -> Self {
                        self.partial_state.#input_instructions_field.insert(
                            ::push::instruction::VariableName::from(input_name),
                            #instruction_path(input_value),
                        );
                        self
                    }
                }
            },
        );

        quote! {
            impl<__Exec: #utilities_mod_ident::StackState, #(#stack_generics_with_state_bounds),*>
                #builder_name<__Exec, #(#stack_generics),*>
            {
                #(#with_inputs)*
            }
        }
    });

    let with_values_impl = stacks
        .iter()
        .map(
            |(
                field,
                (
                    StackMarkerFlags {
                        builder_name: builder_methods_name,
                        sample_values,
                        ignore_doctests,
                        ..
                    },
                    ty,
                ),
            )| {
                let stack_ident = builder_methods_name
                    .as_ref()
                    .unwrap_or(field)
                    .unraw()
                    .to_snake_case()
                    .unraw();

                // Where bounds where the current stack is required to be SizeSet
                //  and every other stack can be in any state
                let where_bounds = stacks.keys().map(|ident| {
                    let generic_name = ident
                        .unraw()
                        .to_pascal_case_spanned(proc_macro2::Span::mixed_site());
                    if ident == field {
                        quote! {#generic_name: #utilities_mod_ident::SizeSet}
                    } else {
                        quote! {#generic_name: #utilities_mod_ident::StackState}
                    }
                });

                // Type list where the current stack is a certain value
                // and all others are the corresponding generics
                let stack_generics_or_type = stacks.keys().map(|ident| {
                    if ident == field {
                        quote! {#utilities_mod_ident::WithSizeAndData}
                    } else {
                        let generic_name = ident
                            .unraw()
                            .to_pascal_case_spanned(proc_macro2::Span::mixed_site());
                        quote! {#generic_name}
                    }
                });

                let fn_ident = derived_ident!("with_", stack_ident, "_values").unraw();
                let doctest_tokenstream = sample_values.as_ref().map(|sample_values| {
                    let max_stack_size = ((sample_values.len() / 100) + 1) * 100;
                    let number_values = sample_values.len();
                    let first_value = sample_values.iter().next().unwrap();
                    let imports = [
                        Import::Path(
                            Some(syn::token::PathSep::default()),
                            syn::parse_quote!(push::push_vm::{stack::{Stack, StackError, StackType}, HasStack}),
                        ),
                        Import::SuperRelativePath(import_utilities_path.clone()),
                    ];

                    let outtro = "# Ok::<(), StackError>(())";

                    let doctest_code = quote! {
                        let mut state = #struct_ident::builder()
                            .with_max_stack_size(#max_stack_size)
                            .with_no_program()
                            .#fn_ident([#sample_values])?
                            .build();
                        let int_stack: &Stack<<#ty as StackType>::Type> =
                            state.stack::<<#ty as StackType>::Type>();
                        assert_eq!(int_stack.size(), #number_values);
                        assert_eq!(int_stack.top()?, &#first_value);
                    };

                    let ignore_attr = (
                        (!matches!(struct_visibility, syn::Visibility::Public(_)))
                            || **ignore_doctests
                    )
                        .then_some("ignore");

                    doctest(Some(&imports), None::<&str>, doctest_code, Some(outtro), ignore_attr)
                });

                let example_section = sample_values.is_some().then_some(quote! {
                        ///
                        /// # Examples
                        ///
                        #doctest_tokenstream
                });

                quote! {
                    impl<
                        __Exec: #utilities_mod_ident::StackState,
                         #(#where_bounds),*
                    >
                        #builder_name<__Exec, #(#stack_generics),*>
                    {
                        /// Adds the given sequence of values to the
                        /// stack for the state you're building.
                        ///
                        /// The first value in `values` will be the new top of the
                        /// stack. If the stack was initially empty, the last value
                        /// in `values` will be the new bottom of the stack.
                        ///
                        /// # Arguments
                        ///
                        /// * `values` - A `Vec` holding the values to add to the stack
<<<<<<< HEAD
                        ///
                        /// # Examples
                        ///
                        /// ```
                        /// # use push::push_vm::push_state::PushState;
                        /// # use push::push_vm::stack::Stack;
                        /// # use push::push_vm::stack::StackError;
                        /// # use push::push_vm::HasStack;
                        ///
                        /// let mut state = PushState::builder()
                        ///     .with_max_stack_size(100)
                        ///     .with_no_program()
                        ///     .with_int_values(vec![5, 8, 9])?
                        ///     .build();
                        /// let int_stack: &Stack<i64> = state.stack::<i64>();
                        /// assert_eq!(int_stack.size(), 3);
                        /// // Now the top of the stack is 5, followed by 8, then 9 at the bottom.
                        /// assert_eq!(int_stack.top()?, &5);
                        ///
                        /// # Ok::<(), StackError>(())
                        /// ```
=======
                        #example_section
>>>>>>> b1df1109
                        #[must_use]
                        pub fn #fn_ident<T>(
                            mut self,
                            values: T
                        ) -> ::std::result::Result<
                            #builder_name<__Exec, #(#stack_generics_or_type),*>,
                            ::push::push_vm::stack::StackError
                        >
                        where
                            T: ::std::iter::IntoIterator<
                                Item = <#ty as ::push::push_vm::stack::StackType>::Type
                            >,
                            <T as ::std::iter::IntoIterator>::IntoIter:
                                ::std::iter::DoubleEndedIterator +
                                ::std::iter::ExactSizeIterator,
                        {
                            self.partial_state.#field.try_extend(values)?;

                            ::std::result::Result::Ok(#builder_name {
                                partial_state: self.partial_state,
                                _p: ::std::marker::PhantomData,
                            })
                        }
                    }
                }
            },
        )
        .collect::<proc_macro2::TokenStream>();

    let set_max_size_impl = stacks
        .iter()
        .map(
            |(
                field,
                (
                    StackMarkerFlags {
                        builder_name: builder_methods_name,
                        ..
                    },
                    _,
                ),
            )| {
                let stack_ident = builder_methods_name
                    .as_ref()
                    .unwrap_or(field)
                    .unraw()
                    .to_snake_case();

                let fn_ident = derived_ident!("with_", stack_ident, "_max_size");

                // Where bounds where the current stack is required
                // to be SizeSet and every other stack can be in any state
                let where_bounds = stacks.keys().map(|ident| {
                    let generic_name = ident
                        .unraw()
                        .to_pascal_case_spanned(proc_macro2::Span::mixed_site());

                    if ident == field {
                        quote! {#generic_name: #utilities_mod_ident::Dataless}
                    } else {
                        quote! {#generic_name: #utilities_mod_ident::StackState}
                    }
                });

                // Type list where the current stack is a certain
                // value and all others are the corresponding generics
                let stack_generics_or_type = stacks.keys().map(|ident| {
                    if ident == field {
                        quote! {#utilities_mod_ident::WithSize}
                    } else {
                        let generic_name = ident
                            .unraw()
                            .to_pascal_case_spanned(proc_macro2::Span::mixed_site());
                        quote! {#generic_name}
                    }
                });

                quote! {
                    impl<
                        __Exec: #utilities_mod_ident::StackState,
                        #(#where_bounds),*
                    >
                        #builder_name<__Exec, #(#stack_generics),*>
                    {
                        /// Sets the maximum stack size for the stack in this state.
                        ///
                        /// # Arguments
                        ///
                        /// * `max_stack_size` - A `usize` specifying the maximum stack size
                        #[must_use]
                        pub fn #fn_ident(
                            mut self,
                            max_stack_size: usize
                        ) -> #builder_name<__Exec, #(#stack_generics_or_type),*>  {
                            self.partial_state.#field.set_max_stack_size(max_stack_size);

                            #builder_name {
                                partial_state: self.partial_state,
                                _p: ::std::marker::PhantomData,
                            }
                        }
                    }
                }
            },
        )
        .collect::<proc_macro2::TokenStream>();

    let with_max_stack_size_examples = stacks
        .iter()
        .filter_map(|(_, (StackMarkerFlags { ignore_doctests, .. }, ty))|
            (!**ignore_doctests).then_some(ty)
        )
        .chain(exec_stack.iter().filter_map(|(_, StackMarkerFlags { ignore_doctests, .. }, ty)|
            (!**ignore_doctests).then_some(ty)
        ))
        .next()
        .map(|ty| (false, ty))
        .or_else(|| stacks
            .iter()
            .map(|(_, (_, ty))| ty)
            .chain(exec_stack.iter()
            .map(|(_, _, ty)| ty))
            .next()
            .map(|ty| (true, ty)))
        .map(|(ignore, ty)| {
            let imports = [
                Import::Path(
                    Some(syn::token::PathSep::default()),
                    syn::parse_quote!(push::push_vm::{stack::{Stack, StackError, StackType}, HasStack}),
                ),
                Import::SuperRelativePath(import_utilities_path.clone()),
            ];

            let outtro = "# Ok::<(), StackError>(())";

            let doctest_code = quote! {
                let mut state = #struct_ident::builder()
                    .with_max_stack_size(100)
                    .with_no_program()
                    .build();
                let stack: &Stack<<#ty as StackType>::Type> =
                    state.stack::<<#ty as StackType>::Type>();
                assert_eq!(stack.max_stack_size(), 100);
            };

            let ignore_attr = (
                (!matches!(struct_visibility, syn::Visibility::Public(_)))
                || ignore
            ).then_some("ignore");

            let doctest_tokenstream = doctest(
                Some(&imports),
                None::<&str>,
                doctest_code,
                Some(outtro),
                ignore_attr
            );

            quote! {
                    ///
                    /// # Examples
                    ///
                    #doctest_tokenstream
            }
        });

    Ok(quote! {
        impl #impl_generics #struct_ident #type_generics #where_clause {
            #[must_use]
            #struct_visibility fn builder() -> #builder_name<(),#(#default_states),*>{
                #builder_name::<(),#(#default_states),*>::default()
            }
        }

        #[doc(hidden)]
        #struct_visibility mod #utilities_mod_ident {
            #struct_visibility mod imports {
                pub use super::super::*;
            }

            mod sealed {
                pub trait SealedMarker {}
            }

            pub trait StackState: sealed::SealedMarker {}
            pub trait Dataless: StackState {}
            pub trait SizeSet: StackState {}

            impl sealed::SealedMarker for () {}
            impl StackState for () {}
            impl Dataless for () {}

            pub struct WithSize;
            impl sealed::SealedMarker for WithSize {}
            impl StackState for WithSize {}
            impl Dataless for WithSize {}
            impl SizeSet for WithSize {}

            pub struct WithSizeAndData;
            impl sealed::SealedMarker for WithSizeAndData {}
            impl StackState for WithSizeAndData {}
            impl SizeSet for WithSizeAndData {}
        }

        #struct_visibility struct #builder_name<
            __Exec: #utilities_mod_ident::StackState,
            #(#stack_generics_with_state_bounds),*
        > {
            partial_state: #struct_ident,
            _p: std::marker::PhantomData<(__Exec, #(#stack_generics),*)>
        }

        impl ::std::default::Default for #builder_name<(), #(#default_states),*> {
            fn default() -> Self {
                #builder_name {
                    partial_state: ::std::default::Default::default(),
                    _p: ::std::marker::PhantomData,
                }
            }
        }

        impl<
            __Exec: #utilities_mod_ident::Dataless,
            #(#stack_generics_with_dataless_bounds),*
        > #builder_name<__Exec, #(#stack_generics),*> {
            /// Sets the maximum stack size for all the stacks in this state.
            ///
            /// # Arguments
            ///
            /// * `max_stack_size` - A `usize` specifying the maximum stack size
<<<<<<< HEAD
            ///
            /// # Examples
            ///
            /// ```
            /// # use push::push_vm::push_state::PushState;
            /// # use push::push_vm::stack::Stack;
            /// # use push::push_vm::stack::StackError;
            /// # use push::push_vm::HasStack;
            ///
            /// let mut state = PushState::builder()
            ///     .with_max_stack_size(100)
            ///     .with_no_program()
            ///     .build();
            /// let bool_stack: &Stack<bool> = state.stack::<bool>();
            /// assert_eq!(bool_stack.max_stack_size(), 100);
            ///
            /// # Ok::<(), StackError>(())
            /// ```
=======
            #with_max_stack_size_examples
>>>>>>> b1df1109
            #[must_use]
            pub fn with_max_stack_size(
                mut self,
                max_size: usize,
            ) -> #builder_name<#utilities_mod_ident::WithSize, #(#with_size_repeated),*> {
                self.partial_state
                    .#exec_stack_ident
                    .set_max_stack_size(max_size);

                #(
                    self.partial_state.#fields.set_max_stack_size(max_size);
                )*

                #builder_name {
                    partial_state: self.partial_state,
                    _p: ::std::marker::PhantomData,
                }
            }
        }

        impl<
            #(#stack_generics_with_state_bounds),*
        > #builder_name<
            #utilities_mod_ident::WithSize,
            #(#stack_generics),*
        > {
            /// Sets the program you wish to execute.
            /// Note that the program will be executed in ascending order.
            ///
            /// # Arguments
            /// - `program` - The program you wish to execute
            #[must_use]
<<<<<<< HEAD
            pub fn with_program<P, I>(mut self, program: P)
                -> ::std::result::Result<#builder_name<#utilities_mod_ident::WithSizeAndData, #(#stack_generics),*>, ::push::push_vm::stack::StackError>
            where
                P: ::std::iter::IntoIterator<Item = I>,
                <P as ::std::iter::IntoIterator>::IntoIter: ::std::iter::DoubleEndedIterator + ::std::iter::ExactSizeIterator,
                I: ::std::convert::Into<::push::push_vm::program::PushProgram>
=======
            pub fn with_program<P>(mut self, program: P)
                -> ::std::result::Result<
                    #builder_name<#utilities_mod_ident::WithSizeAndData, #(#stack_generics),*>,
                    ::push::push_vm::stack::StackError
                >
            where
                P: ::std::iter::IntoIterator<
                    Item = ::push::instruction::PushInstruction
                >,
                <P as ::std::iter::IntoIterator>::IntoIter:
                    ::std::iter::DoubleEndedIterator +
                    ::std::iter::ExactSizeIterator,
>>>>>>> b1df1109
            {
                self.partial_state.#exec_stack_ident.try_extend(::std::iter::IntoIterator::into_iter(program).map(::std::convert::Into::into))?;
                ::std::result::Result::Ok(#builder_name {
                    partial_state: self.partial_state,
                    _p: ::std::marker::PhantomData,
                })
            }

            /// Explicitly sets this state as having no program.
            #[must_use]
            pub fn with_no_program(mut self)
                -> #builder_name<#utilities_mod_ident::WithSizeAndData, #(#stack_generics),*>
            {
                #builder_name {
                    partial_state: self.partial_state,
                    _p: ::std::marker::PhantomData,
                }
            }

        }

        impl<
            #(#stack_generics_with_state_bounds),*
        > #builder_name<
            #utilities_mod_ident::WithSizeAndData,
            #(#stack_generics),*
        > {
            /// Finalize the build process, returning the fully constructed `PushState`
            /// value. For this to successfully build, all the input variables has to
            /// have been given values. Thus every input variable provided
            /// in the `Inputs` used when constructing the `Builder` must have had a
            /// corresponding `with_X_input()` call that specified the value for that
            /// variable.
            ///
            /// # Panics
            /// Panics if one or more of the variables provided in the `Inputs` wasn't
            /// then given a value during the build process.
            /*
             * Note that the `with_x_input()` functions ensure that the instruction for
             * that input variable will be in the same position in `self.input_instructions`
             * as the name is in `self.inputs.input_names`. This allows us to zip together
             * those two lists and know that we'll be pairing up instructions with the appropriate
             * names.
             */
            #[must_use]
            pub fn build(self) -> #struct_ident {
                self.partial_state
            }
        }

        #with_inputs_impl
        #with_values_impl
        #set_max_size_impl

    })
}<|MERGE_RESOLUTION|>--- conflicted
+++ resolved
@@ -101,38 +101,6 @@
     let (impl_generics, type_generics, where_clause) = struct_generics.split_for_impl();
 
     let with_inputs_impl = input_instructions.map(|input_instructions_field| {
-<<<<<<< HEAD
-               let with_inputs = stacks.iter().map(|(field, (StackMarkerFlags{builder_name, instruction_name, ..}, ty))| {
-                    let stack_ident = builder_name.as_ref().unwrap_or(field).unraw().to_snake_case();
-                    let instruction_path = instruction_name.as_ref().cloned().unwrap_or_else(|| {
-                        let instruction_fn_name = derived_ident!("push_", field.unraw().to_snake_case());
-                        syn::parse_quote!(::push::instruction::PushInstruction::#instruction_fn_name)
-                    });
-
-                    let fn_ident = derived_ident!("with_", stack_ident, "_input");
-
-                    quote!{
-                        /// Adds a input instruction to the current current state's set
-                        /// of instructions. The name for the input must have been included
-                        /// in the `Inputs` provided when the `Builder` was initially constructed.
-                        /// Here you provide the name and the boolean value for that
-                        /// input variable. That will create a new `PushInstruction::push_[type]()`
-                        /// instruction that will push the specified value onto the stack
-                        /// when performed.
-                        ///
-                        /// # Panics
-                        /// This panics if the `input_name` provided isn't included in the set of
-                        /// names in the `Inputs` object used in the construction of the `Builder`.
-                        #[must_use]
-                        pub fn #fn_ident(mut self, input_name: &str, input_value: <#ty as ::push::push_vm::stack::StackType>::Type) -> Self {
-                            self.partial_state.#input_instructions_field.insert(
-                                ::push::instruction::variable_name::VariableName::from(input_name),
-                                #instruction_path(input_value),
-                            );
-                            self
-                        }
-                    }
-=======
         let with_inputs = stacks.iter().map(
             |(
                 field,
@@ -154,7 +122,6 @@
                     let instruction_fn_name =
                         derived_ident!("push_", field.unraw().to_snake_case());
                     syn::parse_quote!(::push::instruction::PushInstruction::#instruction_fn_name)
->>>>>>> b1df1109
                 });
 
                 let fn_ident = derived_ident!("with_", stack_ident, "_input");
@@ -178,7 +145,7 @@
                             input_value: <#ty as ::push::push_vm::stack::StackType>::Type
                     ) -> Self {
                         self.partial_state.#input_instructions_field.insert(
-                            ::push::instruction::VariableName::from(input_name),
+                            ::push::instruction::variable_name::VariableName::from(input_name),
                             #instruction_path(input_value),
                         );
                         self
@@ -304,31 +271,7 @@
                         /// # Arguments
                         ///
                         /// * `values` - A `Vec` holding the values to add to the stack
-<<<<<<< HEAD
-                        ///
-                        /// # Examples
-                        ///
-                        /// ```
-                        /// # use push::push_vm::push_state::PushState;
-                        /// # use push::push_vm::stack::Stack;
-                        /// # use push::push_vm::stack::StackError;
-                        /// # use push::push_vm::HasStack;
-                        ///
-                        /// let mut state = PushState::builder()
-                        ///     .with_max_stack_size(100)
-                        ///     .with_no_program()
-                        ///     .with_int_values(vec![5, 8, 9])?
-                        ///     .build();
-                        /// let int_stack: &Stack<i64> = state.stack::<i64>();
-                        /// assert_eq!(int_stack.size(), 3);
-                        /// // Now the top of the stack is 5, followed by 8, then 9 at the bottom.
-                        /// assert_eq!(int_stack.top()?, &5);
-                        ///
-                        /// # Ok::<(), StackError>(())
-                        /// ```
-=======
                         #example_section
->>>>>>> b1df1109
                         #[must_use]
                         pub fn #fn_ident<T>(
                             mut self,
@@ -559,28 +502,7 @@
             /// # Arguments
             ///
             /// * `max_stack_size` - A `usize` specifying the maximum stack size
-<<<<<<< HEAD
-            ///
-            /// # Examples
-            ///
-            /// ```
-            /// # use push::push_vm::push_state::PushState;
-            /// # use push::push_vm::stack::Stack;
-            /// # use push::push_vm::stack::StackError;
-            /// # use push::push_vm::HasStack;
-            ///
-            /// let mut state = PushState::builder()
-            ///     .with_max_stack_size(100)
-            ///     .with_no_program()
-            ///     .build();
-            /// let bool_stack: &Stack<bool> = state.stack::<bool>();
-            /// assert_eq!(bool_stack.max_stack_size(), 100);
-            ///
-            /// # Ok::<(), StackError>(())
-            /// ```
-=======
             #with_max_stack_size_examples
->>>>>>> b1df1109
             #[must_use]
             pub fn with_max_stack_size(
                 mut self,
@@ -613,27 +535,12 @@
             /// # Arguments
             /// - `program` - The program you wish to execute
             #[must_use]
-<<<<<<< HEAD
             pub fn with_program<P, I>(mut self, program: P)
                 -> ::std::result::Result<#builder_name<#utilities_mod_ident::WithSizeAndData, #(#stack_generics),*>, ::push::push_vm::stack::StackError>
             where
                 P: ::std::iter::IntoIterator<Item = I>,
                 <P as ::std::iter::IntoIterator>::IntoIter: ::std::iter::DoubleEndedIterator + ::std::iter::ExactSizeIterator,
                 I: ::std::convert::Into<::push::push_vm::program::PushProgram>
-=======
-            pub fn with_program<P>(mut self, program: P)
-                -> ::std::result::Result<
-                    #builder_name<#utilities_mod_ident::WithSizeAndData, #(#stack_generics),*>,
-                    ::push::push_vm::stack::StackError
-                >
-            where
-                P: ::std::iter::IntoIterator<
-                    Item = ::push::instruction::PushInstruction
-                >,
-                <P as ::std::iter::IntoIterator>::IntoIter:
-                    ::std::iter::DoubleEndedIterator +
-                    ::std::iter::ExactSizeIterator,
->>>>>>> b1df1109
             {
                 self.partial_state.#exec_stack_ident.try_extend(::std::iter::IntoIterator::into_iter(program).map(::std::convert::Into::into))?;
                 ::std::result::Result::Ok(#builder_name {
