use std::fmt::Display;

use anyhow::bail;
use ec_core::{
    generator::{collection::CollectionGenerator, Generator},
    genome::Genome,
};
use rand::{rngs::ThreadRng, Rng};

use crate::recombinator::crossover::Crossover;

use super::Linear;

// TODO: Ought to have `LinearGenome<T>` so that `Bitstring` is just
//   `LinearGenome<bool>`.

pub struct BoolGenerator {
    pub p: f64,
}

impl Generator<bool> for BoolGenerator {
    fn generate(&self, rng: &mut ThreadRng) -> anyhow::Result<bool> {
        Ok(rng.gen_bool(self.p))
    }
}

#[derive(Debug, Clone, PartialEq, Eq, PartialOrd, Ord)]
pub struct Bitstring {
    pub bits: Vec<bool>,
}

impl Generator<Bitstring> for CollectionGenerator<BoolGenerator> {
    fn generate(&self, rng: &mut ThreadRng) -> anyhow::Result<Bitstring> {
        let bits = self.generate(rng)?;
        Ok(Bitstring { bits })
    }
}

impl Bitstring {
    /// # Errors
    ///
    /// This returns an `anyhow::Result<>` as required by the `Generate` trait. I shouldn't actually
    ///   ever return an error in this setting, as we should always be able to generate a vector of
    ///   booleans.
    /// TODO: I think that the `!` type could be used here to indicate that this can't fail, but that's
    ///   still experimental.
    pub fn random(num_bits: usize, rng: &mut ThreadRng) -> anyhow::Result<Self> {
        Self::random_with_probability(num_bits, 0.5, rng)
    }

    /// # Errors
    ///
    /// This returns an `anyhow::Result<>` as required by the `Generate` trait. I shouldn't actually
    ///   ever return an error in this setting, as we should always be able to generate a vector of
    ///   booleans.
    /// TODO: I think that the `!` type could be used here to indicate that this can't fail, but that's
    ///   still experimental.
    pub fn random_with_probability(
        num_bits: usize,
        probability: f64,
        rng: &mut ThreadRng,
    ) -> anyhow::Result<Self> {
        CollectionGenerator {
            size: num_bits,
            element_generator: BoolGenerator { p: probability },
        }
        .generate(rng)
    }
}

impl Display for Bitstring {
    fn fmt(&self, f: &mut std::fmt::Formatter<'_>) -> std::fmt::Result {
        for bit in &self.bits {
            write!(f, "{}", u8::from(*bit))?;
        }
        Ok(())
    }
}

// TODO: Should we use copy-on-write when we clone genomes after selection?

impl<B> FromIterator<B> for Bitstring
where
    bool: From<B>,
{
    fn from_iter<T: IntoIterator<Item = B>>(iter: T) -> Self {
        Self {
            bits: iter.into_iter().map(From::from).collect(),
        }
    }
}

impl IntoIterator for Bitstring {
    type Item = bool;
    type IntoIter = std::vec::IntoIter<Self::Item>;

    fn into_iter(self) -> Self::IntoIter {
        self.bits.into_iter()
    }
}

impl<'a> IntoIterator for &'a Bitstring {
    type Item = &'a bool;
    type IntoIter = std::slice::Iter<'a, bool>;

    fn into_iter(self) -> Self::IntoIter {
        self.bits.iter()
    }
}

impl<'a> IntoIterator for &'a mut Bitstring {
    type Item = &'a mut bool;
    type IntoIter = std::slice::IterMut<'a, bool>;

    fn into_iter(self) -> Self::IntoIter {
        self.bits.iter_mut()
    }
}

impl Genome for Bitstring {
    type Gene = bool;
}

impl Linear for Bitstring {
    fn size(&self) -> usize {
        self.bits.len()
    }

    fn gene_mut(&mut self, index: usize) -> Option<&mut Self::Gene> {
        self.bits.get_mut(index)
    }
}

impl Crossover for Bitstring {
    fn crossover_gene(&mut self, other: &mut Self, index: usize) -> anyhow::Result<()> {
        if let (Some(lhs), Some(rhs)) = (self.gene_mut(index), other.gene_mut(index)) {
            std::mem::swap(lhs, rhs);
            Ok(())
        } else {
            bail!("Crossing {self} and {other} at position {index} failed")
        }
    }

    fn crossover_segment(
        &mut self,
        other: &mut Self,
        range: std::ops::Range<usize>,
    ) -> anyhow::Result<()> {
        let lhs = &mut self.bits[range.clone()];
        let rhs = &mut other.bits[range.clone()];
        if lhs.len() == rhs.len() {
            lhs.swap_with_slice(rhs);
            Ok(())
        } else {
            bail!("Crossing {self} and {other} with range {range:?} failed")
        }
    }
<<<<<<< HEAD
}

// TODO: We need to move `count_ones` and `hiff` (and their tests)
//   out into their own module, and possibly their own package?

#[must_use]
pub fn count_ones(bits: &[bool]) -> Vec<i64> {
    bits.iter().map(|bit| i64::from(*bit)).collect()
}

#[cfg(test)]
mod test_count_ones {
    use super::count_ones;

    #[test]
    fn empty() {
        let empty_vec: Vec<i64> = Vec::new();
        assert_eq!(empty_vec, count_ones(&[]));
    }

    #[test]
    fn non_empty() {
        let input = [false, true, true, true, false, true];
        let output = vec![0, 1, 1, 1, 0, 1];
        assert_eq!(output, count_ones(&input));
    }
}

/// # Panics
///
/// This will panic if the length of `bits` is greater than what will fit in
/// an `i64`. Since the scores are (currently) stored as `i64`, and the
/// largest possible score value is the length of the bitstring, we need
/// that length to fit in an `i64`.
#[must_use]
pub fn hiff(bits: &[bool]) -> Vec<i64> {
    // The largest possible score is the length of the bitstring,
    // and since we're storing scores as `i64`, we need to make
    // sure that the length is at most `i64::MAX`.
    assert!(i64::try_from(bits.len()).is_ok());
    let num_scores = 2 * bits.len() - 1;
    let mut scores = Vec::with_capacity(num_scores);
    do_hiff(bits, &mut scores);
    scores
}

fn do_hiff(bits: &[bool], scores: &mut Vec<i64>) -> bool {
    let len = bits.len();
    // We shouldn't ever have wrapping issues here because of the assertion in `hiff()`.
    #[allow(clippy::cast_possible_wrap)]
    let len_score: i64 = len as i64;
    if len < 2 {
        scores.push(len_score);
        true
    } else {
        let half_len = len / 2;
        let left_all_same = do_hiff(&bits[..half_len], scores);
        let right_all_same = do_hiff(&bits[half_len..], scores);
        if left_all_same && right_all_same && bits[0] == bits[half_len] {
            scores.push(len_score);
            true
        } else {
            scores.push(0);
            false
        }
    }
=======
>>>>>>> 51bddede
}<|MERGE_RESOLUTION|>--- conflicted
+++ resolved
@@ -155,73 +155,4 @@
             bail!("Crossing {self} and {other} with range {range:?} failed")
         }
     }
-<<<<<<< HEAD
-}
-
-// TODO: We need to move `count_ones` and `hiff` (and their tests)
-//   out into their own module, and possibly their own package?
-
-#[must_use]
-pub fn count_ones(bits: &[bool]) -> Vec<i64> {
-    bits.iter().map(|bit| i64::from(*bit)).collect()
-}
-
-#[cfg(test)]
-mod test_count_ones {
-    use super::count_ones;
-
-    #[test]
-    fn empty() {
-        let empty_vec: Vec<i64> = Vec::new();
-        assert_eq!(empty_vec, count_ones(&[]));
-    }
-
-    #[test]
-    fn non_empty() {
-        let input = [false, true, true, true, false, true];
-        let output = vec![0, 1, 1, 1, 0, 1];
-        assert_eq!(output, count_ones(&input));
-    }
-}
-
-/// # Panics
-///
-/// This will panic if the length of `bits` is greater than what will fit in
-/// an `i64`. Since the scores are (currently) stored as `i64`, and the
-/// largest possible score value is the length of the bitstring, we need
-/// that length to fit in an `i64`.
-#[must_use]
-pub fn hiff(bits: &[bool]) -> Vec<i64> {
-    // The largest possible score is the length of the bitstring,
-    // and since we're storing scores as `i64`, we need to make
-    // sure that the length is at most `i64::MAX`.
-    assert!(i64::try_from(bits.len()).is_ok());
-    let num_scores = 2 * bits.len() - 1;
-    let mut scores = Vec::with_capacity(num_scores);
-    do_hiff(bits, &mut scores);
-    scores
-}
-
-fn do_hiff(bits: &[bool], scores: &mut Vec<i64>) -> bool {
-    let len = bits.len();
-    // We shouldn't ever have wrapping issues here because of the assertion in `hiff()`.
-    #[allow(clippy::cast_possible_wrap)]
-    let len_score: i64 = len as i64;
-    if len < 2 {
-        scores.push(len_score);
-        true
-    } else {
-        let half_len = len / 2;
-        let left_all_same = do_hiff(&bits[..half_len], scores);
-        let right_all_same = do_hiff(&bits[half_len..], scores);
-        if left_all_same && right_all_same && bits[0] == bits[half_len] {
-            scores.push(len_score);
-            true
-        } else {
-            scores.push(0);
-            false
-        }
-    }
-=======
->>>>>>> 51bddede
 }