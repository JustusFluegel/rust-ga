--- conflicted
+++ resolved
@@ -53,17 +53,14 @@
     }
 }
 
-<<<<<<< HEAD
-// TODO: This (and score) should probably be generic so we can
-//   use `i64` or `i28` or unsigned values, etc.
-=======
 impl<'a> Sum<&'a Self> for Score {
     fn sum<I: Iterator<Item = &'a Self>>(iter: I) -> Self {
         iter.map(|s| s.score).sum()
     }
 }
 
->>>>>>> 4625e9a9
+// TODO: This (and score) should probably be generic so we can
+//   use `i64` or `i28` or unsigned values, etc.
 /// Error implicitly follows a "smaller is better" model
 #[derive(Clone, Copy, Eq, PartialEq)]
 pub struct Error {
