[package]
name = "ec-core"
version = { workspace = true }
authors = { workspace = true }
description = { workspace = true }
documentation = { workspace = true }
repository = { workspace = true }
edition = { workspace = true }
license = { workspace = true }
categories = ["science", "algorithms"]
keywords = [
    "evolutionary-computation",
    "genetic",
    "genetic-algorithm",
    "framework",
    "machine-learning",
]
readme = "README.md"

# See more keys and their definitions at https://doc.rust-lang.org/cargo/reference/manifest.html

[dependencies]
anyhow = { workspace = true }
itertools = { workspace = true }
num-traits = { workspace = true }
rand = { workspace = true, features = ["alloc"] }
rayon = "1.7.0"
macro_railroad_annotation = { workspace = true }
rustversion = { workspace = true }

[dev-dependencies]
rand = { workspace = true, features = ["alloc", "small_rng"] }
criterion = { workspace = true }
miette = { workspace = true, features = ["fancy"] }
thiserror = { workspace = true }
<<<<<<< HEAD
proptest.workspace = true
test-strategy.workspace = true
=======
proptest = { workspace = true }
test-strategy = { workspace = true }
>>>>>>> 42f7076a

[lints]
workspace = true

[[bench]]
name = "test_results"
harness = false<|MERGE_RESOLUTION|>--- conflicted
+++ resolved
@@ -33,13 +33,8 @@
 criterion = { workspace = true }
 miette = { workspace = true, features = ["fancy"] }
 thiserror = { workspace = true }
-<<<<<<< HEAD
-proptest.workspace = true
-test-strategy.workspace = true
-=======
 proptest = { workspace = true }
 test-strategy = { workspace = true }
->>>>>>> 42f7076a
 
 [lints]
 workspace = true
