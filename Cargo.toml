# See more keys and their definitions at https://doc.rust-lang.org/cargo/reference/manifest.html

[workspace]
resolver = "2"

members = ["packages/*"]
exclude = ["packages/rust-lexicase"]

[workspace.package]
version = "0.1.0"
authors = ["Nic McPhee", "Many cool people on Twitch"]
description = "An evolutionary computation system in Rust"
documentation = "https://github.com/NicMcPhee/rust-ga"
edition = "2021"
license = "MIT OR Apache-2.0"

[profile.release]
debug = true

[workspace.dependencies]
anyhow = "1.0.80"
clap = "4.5.1"
rand = "0.9.0-alpha.1"
num-traits = "0.2.18"
thiserror = "1.0.59"
itertools = "0.12.1"
macro_railroad_annotation = "1.0.3"
test-strategy = "0.3.1"
proptest = "1.2.0"

ec-core = { path = "packages/ec-core" }
ec-linear = { path = "packages/ec-linear" }
push = { path = "packages/push" }
push_macros = { path = "packages/push-macros" }


[workspace.lints.clippy]
pedantic = "warn"
nursery = "warn"
# cargo = "warn"
perf = "warn"
complexity = "warn"
correctness = "deny"
# dbg_macro = "warn"
clone_on_ref_ptr = "warn"
empty_enum_variants_with_brackets = "warn"
empty_structs_with_brackets = "warn"
error_impl_error = "warn"
format_push_string = "warn"
if_then_some_else_none = "warn"
infinite_loop = "warn"
rc_buffer = "warn"
rc_mutex = "warn"
# redundant_type_annotations = "warn"
rest_pat_in_fully_bound_structs = "warn"
self_named_module_files = "deny"
suspicious_xor_used_as_pow = "warn"
tests_outside_test_module = "deny"
# todo = "warn"
try_err = "warn"
unnecessary_safety_comment = "warn"
unnecessary_safety_doc = "warn"
unnecessary_self_imports = "warn"
# unneeded_field_pattern = "warn"
# use_debug = "warn"
style = "warn"

unwrap_used = "warn"
expect_used = "warn"
panic = "warn"
module_name_repetitions = "allow"
as_conversions = "deny"

# these lints rely on the lint reasons rfc 
# https://github.com/rust-lang/rust/issues/54503
# and will become active once that is in stable.
# We should get ample warning with the nightly & beta
# ci builds if we need to change anything
allow_attributes_without_reason = "warn"
allow_attributes = "deny"

# we should probably enable this at some point but
# it's a bit spammy right now
# arithmetic_side_effects = "warn"

# allow the following lints for now until they are fixed
cargo_common_metadata = "allow"
multiple_crate_versions = "allow"
redundant_type_annotations = "allow"
use_debug = "allow"
todo = "allow"
<<<<<<< HEAD
if_then_some_else_none = "allow"
=======
panic = "allow"
>>>>>>> f8d46016
unneeded_field_pattern = "allow"
dbg_macro = "allow"


[workspace.metadata.example_runner]
default = [
  { template = "balanced" },
  { template = "big_population" },
  { template = "many_generations" }
]

[workspace.metadata.example_runner.templates]
balanced.arguments = [
  "--num-generations",
  "10",
  "--population-size",
  "200"
]
big_population.arguments = [
  "--num-generations",
  "1",
  "--population-size",
  "2000"
]
many_generations.arguments = [
  "--num-generations",
  "200",
  "--population-size",
  "10"
]<|MERGE_RESOLUTION|>--- conflicted
+++ resolved
@@ -89,11 +89,6 @@
 redundant_type_annotations = "allow"
 use_debug = "allow"
 todo = "allow"
-<<<<<<< HEAD
-if_then_some_else_none = "allow"
-=======
-panic = "allow"
->>>>>>> f8d46016
 unneeded_field_pattern = "allow"
 dbg_macro = "allow"
 
