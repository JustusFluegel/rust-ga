--- conflicted
+++ resolved
@@ -82,11 +82,6 @@
 allow_attributes = "deny"
 
 # allow the following lints for now until they are fixed
-<<<<<<< HEAD
-cargo_common_metadata = "allow"
-=======
-redundant_type_annotations = "allow"
->>>>>>> ddb1c875
 todo = "allow"
 
 [workspace.metadata.example_runner]
