# See more keys and their definitions at https://doc.rust-lang.org/cargo/reference/manifest.html

[workspace]
resolver = "2"

members = ["packages/*"]
exclude = ["packages/rust-lexicase"]

[workspace.package]
version = "0.1.0"
authors = ["Nic McPhee", "Justus Flügel", "Many cool people on Twitch"]
description = "An evolutionary computation system in Rust"
documentation = "https://github.com/unhindered-ec/unhindered-ec"
repository = "https://github.com/unhindered-ec/unhindered-ec.git"
edition = "2021"
license = "MIT OR Apache-2.0"

[profile.release]
debug = true

[workspace.dependencies]
anyhow = "1.0.80"
clap = "4.5.1"
rand = "0.9.0-alpha.1"
num-traits = "0.2.18"
thiserror = "1.0.59"
itertools = "0.12.1"
macro_railroad_annotation = "1.0.3"
test-strategy = "0.3.1"
proptest = "1.2.0"

ec-core = { path = "packages/ec-core" }
ec-linear = { path = "packages/ec-linear" }
push = { path = "packages/push" }
push_macros = { path = "packages/push-macros" }


[workspace.lints.clippy]
pedantic = "warn"
nursery = "warn"
cargo = "warn"
perf = "warn"
complexity = "warn"
correctness = "deny"
dbg_macro = "warn"
clone_on_ref_ptr = "warn"
empty_enum_variants_with_brackets = "warn"
empty_structs_with_brackets = "warn"
error_impl_error = "warn"
format_push_string = "warn"
if_then_some_else_none = "warn"
infinite_loop = "warn"
rc_buffer = "warn"
rc_mutex = "warn"
redundant_type_annotations = "warn"
rest_pat_in_fully_bound_structs = "warn"
self_named_module_files = "deny"
suspicious_xor_used_as_pow = "warn"
tests_outside_test_module = "deny"
todo = "warn"
try_err = "warn"
unnecessary_safety_comment = "warn"
unnecessary_safety_doc = "warn"
unnecessary_self_imports = "warn"
unneeded_field_pattern = "warn"
use_debug = "warn"
style = "warn"
arithmetic_side_effects = "warn"

unwrap_used = "warn"
expect_used = "warn"
panic = "warn"
module_name_repetitions = "allow"
as_conversions = "deny"

# these lints rely on the lint reasons rfc
# https://github.com/rust-lang/rust/issues/54503
# and will become active once that is in stable.
# We should get ample warning with the nightly & beta
# ci builds if we need to change anything
allow_attributes_without_reason = "warn"
allow_attributes = "deny"

# allow the following lints for now until they are fixed
<<<<<<< HEAD
redundant_type_annotations = "allow"
=======
todo = "allow"
>>>>>>> d1d9eea1

[workspace.metadata.example_runner]
default = [
  { template = "balanced" },
  { template = "big_population" },
  { template = "many_generations" }
]

[workspace.metadata.example_runner.templates]
balanced.arguments = [
  "--num-generations",
  "10",
  "--population-size",
  "200"
]
big_population.arguments = [
  "--num-generations",
  "1",
  "--population-size",
  "2000"
]
many_generations.arguments = [
  "--num-generations",
  "200",
  "--population-size",
  "10"
]<|MERGE_RESOLUTION|>--- conflicted
+++ resolved
@@ -81,13 +81,6 @@
 allow_attributes_without_reason = "warn"
 allow_attributes = "deny"
 
-# allow the following lints for now until they are fixed
-<<<<<<< HEAD
-redundant_type_annotations = "allow"
-=======
-todo = "allow"
->>>>>>> d1d9eea1
-
 [workspace.metadata.example_runner]
 default = [
   { template = "balanced" },
